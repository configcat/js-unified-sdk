--- conflicted
+++ resolved
@@ -1,10 +1,6 @@
 {
   "name": "configcat-common",
-<<<<<<< HEAD
   "version": "2.2.0",
-=======
-  "version": "2.0.6",
->>>>>>> 44098f78
   "description": "ConfigCat is a configuration as a service that lets you manage your features and configurations without actually deploying new code.",
   "main": "lib/index.js",
   "types": "lib/index.d.ts",
