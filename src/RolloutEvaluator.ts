--- conflicted
+++ resolved
@@ -9,12 +9,8 @@
 import { parse as parseSemVer } from "./Semver";
 import type { IUser, UserAttributeValue } from "./User";
 import { getUserAttribute, getUserAttributes } from "./User";
-<<<<<<< HEAD
 import type { Message } from "./Utils";
-import { errorToString, formatStringList, isArray, isStringArray, LazyString, parseFloatStrict, utf8Encode } from "./Utils";
-=======
-import { ensurePrototype, errorToString, formatStringList, isArray, isStringArray, parseFloatStrict, utf8Encode } from "./Utils";
->>>>>>> b62d0f38
+import { ensurePrototype, errorToString, formatStringList, isArray, isStringArray, LazyString, parseFloatStrict, utf8Encode } from "./Utils";
 
 export class EvaluateContext {
   private $visitedFlags?: string[];
@@ -898,11 +894,7 @@
 }
 
 export function evaluationDetailsFromDefaultValue<T extends SettingValue>(key: string, defaultValue: T,
-<<<<<<< HEAD
-  fetchTime?: Date, user?: IUser, errorMessage?: Message, errorException?: any
-=======
-  fetchTime?: Date, user?: IUser, errorMessage?: string, errorException?: any, errorCode = EvaluationErrorCode.UnexpectedError
->>>>>>> b62d0f38
+  fetchTime?: Date, user?: IUser, errorMessage?: Message, errorException?: any, errorCode = EvaluationErrorCode.UnexpectedError
 ): IEvaluationDetails<SettingTypeOf<T>> {
   const evaluationDetails: IEvaluationDetails<SettingTypeOf<T>> & { $errorMessage?: Message } = {
     key,
@@ -910,10 +902,10 @@
     fetchTime,
     user,
     isDefaultValue: true,
+    errorCode,
     get errorMessage() { return this.$errorMessage?.toString(); },
     // eslint-disable-next-line @typescript-eslint/no-unsafe-assignment
     errorException,
-    errorCode,
   };
   if (errorMessage != null) {
     evaluationDetails.$errorMessage = errorMessage;
@@ -926,27 +918,17 @@
 
   let errorMessage: LogMessage;
   if (!settings) {
-<<<<<<< HEAD
     errorMessage = logger.configJsonIsNotPresentSingle(key, "defaultValue", defaultValue);
-    return evaluationDetailsFromDefaultValue(key, defaultValue, getTimestampAsDate(remoteConfig), user, toMessage(errorMessage));
-=======
-    errorMessage = logger.configJsonIsNotPresentSingle(key, "defaultValue", defaultValue).toString();
     return evaluationDetailsFromDefaultValue(key, defaultValue, getTimestampAsDate(remoteConfig), user,
-      errorMessage, void 0, EvaluationErrorCode.ConfigJsonNotAvailable);
->>>>>>> b62d0f38
+      toMessage(errorMessage), void 0, EvaluationErrorCode.ConfigJsonNotAvailable);
   }
 
   const setting = settings[key];
   if (!setting) {
-<<<<<<< HEAD
     const availableKeys = new LazyString(settings, settings => formatStringList(Object.keys(settings)));
     errorMessage = logger.settingEvaluationFailedDueToMissingKey(key, "defaultValue", defaultValue, availableKeys);
-    return evaluationDetailsFromDefaultValue(key, defaultValue, getTimestampAsDate(remoteConfig), user, toMessage(errorMessage));
-=======
-    errorMessage = logger.settingEvaluationFailedDueToMissingKey(key, "defaultValue", defaultValue, formatStringList(Object.keys(settings))).toString();
     return evaluationDetailsFromDefaultValue(key, defaultValue, getTimestampAsDate(remoteConfig), user,
-      errorMessage, void 0, EvaluationErrorCode.SettingKeyMissing);
->>>>>>> b62d0f38
+      toMessage(errorMessage), void 0, EvaluationErrorCode.SettingKeyMissing);
   }
 
   const evaluateResult = evaluator.evaluate(defaultValue, new EvaluateContext(key, setting, user, settings));
@@ -1047,4 +1029,4 @@
     : err instanceof EvaluationError ? err.errorCode
     : err instanceof InvalidConfigModelError ? EvaluationErrorCode.InvalidConfigModel
     : EvaluationErrorCode.UnexpectedError;
-}+}
