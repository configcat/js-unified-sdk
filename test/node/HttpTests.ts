import { assert } from "chai";
import * as mockttp from "mockttp";
import { FakeLogger } from "../helpers/fakes";
import { platform } from ".";
<<<<<<< HEAD
import { LogLevel, RefreshErrorCode } from "#lib";
=======
import { LogLevel } from "#lib";
import { getMonotonicTimeMs } from "#lib/Utils";
>>>>>>> 793b7e31

// If the tests are failing with strange https or proxy errors, it is most likely that the local .key and .pem files are expired.
// You can regenerate them anytime (./test/cert/regenerate.md).
describe("HTTP tests", () => {
  let server: mockttp.Mockttp;
  const sdkKey = "PKDVCLf-Hq-h-kCzMp-L7Q/psuH7BGHoUmdONrzzUOY7A";

  beforeEach(async () => {
    server = mockttp.getLocal({
      https: {
        keyPath: "./test/node/cert/testCA.key",
        certPath: "./test/node/cert/testCA.pem",
      },
    });
    await server.start();
  });
  afterEach(() => server.stop());

  it("HTTP timeout", async () => {
    server.forAnyRequest().thenTimeout();

    const logger = new FakeLogger();

    const client = platform.createClientWithManualPoll(sdkKey, {
      requestTimeoutMs: 1000,
      baseUrl: server.url,
      logger,
    });
<<<<<<< HEAD
    const startTime = new Date().getTime();
    const refreshResult = await client.forceRefreshAsync();
    const duration = new Date().getTime() - startTime;
=======
    const startTime = getMonotonicTimeMs();
    await client.forceRefreshAsync();
    const duration = getMonotonicTimeMs() - startTime;
>>>>>>> 793b7e31
    assert.isTrue(duration > 1000 && duration < 2000);

    const defaultValue = "NOT_CAT";
    assert.strictEqual(defaultValue, await client.getValueAsync("stringDefaultCat", defaultValue));

    assert.strictEqual(refreshResult.errorCode, RefreshErrorCode.HttpRequestTimeout);
    assert.isDefined(logger.events.find(([level, , msg]) => level === LogLevel.Error && msg.toString().startsWith("Request timed out while trying to fetch config JSON.")));

    client.dispose();
  });

  it("404 Not found", async () => {
    server.forAnyRequest().thenReply(404, "Not Found");

    const logger = new FakeLogger();

    const client = platform.createClientWithManualPoll(sdkKey, {
      requestTimeoutMs: 1000,
      baseUrl: server.url,
      logger,
    });

    const refreshResult = await client.forceRefreshAsync();

    const defaultValue = "NOT_CAT";
    assert.strictEqual(defaultValue, await client.getValueAsync("stringDefaultCat", defaultValue));

    assert.strictEqual(refreshResult.errorCode, RefreshErrorCode.InvalidSdkKey);
    assert.isDefined(logger.events.find(([level, , msg]) => level === LogLevel.Error && msg.toString().startsWith("Your SDK Key seems to be wrong.")));

    client.dispose();
  });

  it("Unexpected status code", async () => {
    server.forAnyRequest().thenReply(502, "Bad Gateway");

    const logger = new FakeLogger();

    const client = platform.createClientWithManualPoll(sdkKey, {
      requestTimeoutMs: 1000,
      baseUrl: server.url,
      logger,
    });

    const refreshResult = await client.forceRefreshAsync();

    const defaultValue = "NOT_CAT";
    assert.strictEqual(defaultValue, await client.getValueAsync("stringDefaultCat", defaultValue));

    assert.strictEqual(refreshResult.errorCode, RefreshErrorCode.UnexpectedHttpResponse);
    assert.isDefined(logger.events.find(([level, , msg]) => level === LogLevel.Error && msg.toString().startsWith("Unexpected HTTP response was received while trying to fetch config JSON:")));

    client.dispose();
  });

  it("Unexpected error", async () => {
    server.forAnyRequest().thenCloseConnection();

    const logger = new FakeLogger();

    const client = platform.createClientWithManualPoll(sdkKey, {
      requestTimeoutMs: 1000,
      baseUrl: server.url,
      logger,
    });

    const refreshResult = await client.forceRefreshAsync();

    const defaultValue = "NOT_CAT";
    assert.strictEqual(defaultValue, await client.getValueAsync("stringDefaultCat", defaultValue));

    assert.strictEqual(refreshResult.errorCode, RefreshErrorCode.HttpRequestFailure);
    assert.isDefined(logger.events.find(([level, , msg]) => level === LogLevel.Error && msg.toString().startsWith("Unexpected error occurred while trying to fetch config JSON.")));

    client.dispose();
  });

  it("HTTP proxy", async () => {
    let proxyCalled = false;
    server.forAnyRequest().forHost("cdn-global.configcat.com").thenPassThrough({
      beforeRequest: (_: any) => {
        proxyCalled = true;
      },
    });

    const client = platform.createClientWithManualPoll(sdkKey, {
      proxy: server.url,
    });
    const refreshResult = await client.forceRefreshAsync();
    assert.isTrue(proxyCalled);

    const defaultValue = "NOT_CAT";
    assert.strictEqual("Cat", await client.getValueAsync("stringDefaultCat", defaultValue));

    assert.strictEqual(refreshResult.errorCode, RefreshErrorCode.None);

    client.dispose();
  });
});<|MERGE_RESOLUTION|>--- conflicted
+++ resolved
@@ -2,12 +2,8 @@
 import * as mockttp from "mockttp";
 import { FakeLogger } from "../helpers/fakes";
 import { platform } from ".";
-<<<<<<< HEAD
 import { LogLevel, RefreshErrorCode } from "#lib";
-=======
-import { LogLevel } from "#lib";
 import { getMonotonicTimeMs } from "#lib/Utils";
->>>>>>> 793b7e31
 
 // If the tests are failing with strange https or proxy errors, it is most likely that the local .key and .pem files are expired.
 // You can regenerate them anytime (./test/cert/regenerate.md).
@@ -36,15 +32,9 @@
       baseUrl: server.url,
       logger,
     });
-<<<<<<< HEAD
-    const startTime = new Date().getTime();
+    const startTime = getMonotonicTimeMs();
     const refreshResult = await client.forceRefreshAsync();
-    const duration = new Date().getTime() - startTime;
-=======
-    const startTime = getMonotonicTimeMs();
-    await client.forceRefreshAsync();
     const duration = getMonotonicTimeMs() - startTime;
->>>>>>> 793b7e31
     assert.isTrue(duration > 1000 && duration < 2000);
 
     const defaultValue = "NOT_CAT";
