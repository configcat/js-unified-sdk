--- conflicted
+++ resolved
@@ -15,11 +15,7 @@
 import { Config, IConfig, ProjectConfig, SettingValue, SettingValueContainer } from "#lib/ProjectConfig";
 import { EvaluateContext, EvaluationErrorCode, IEvaluateResult, IEvaluationDetails, IRolloutEvaluator } from "#lib/RolloutEvaluator";
 import { User } from "#lib/User";
-<<<<<<< HEAD
-import { delay, Message } from "#lib/Utils";
-=======
-import { delay, getMonotonicTimeMs } from "#lib/Utils";
->>>>>>> b62d0f38
+import { delay, getMonotonicTimeMs, Message } from "#lib/Utils";
 import "./helpers/ConfigCatClientCacheExtensions";
 
 describe("ConfigCatClient", () => {
